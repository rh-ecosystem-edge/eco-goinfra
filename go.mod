module github.com/openshift-kni/eco-goinfra

go 1.22

require (
	github.com/NVIDIA/gpu-operator v1.8.3-0.20240306022107-5fcd98c024cf
	github.com/argoproj-labs/argocd-operator v0.8.0
	github.com/golang/glog v1.1.2
	github.com/grafana-operator/grafana-operator/v4 v4.10.1
	github.com/k8snetworkplumbingwg/multi-networkpolicy v0.0.0-20230301165931-f1873dc329c6
	github.com/k8snetworkplumbingwg/network-attachment-definition-client v1.4.0
	github.com/k8snetworkplumbingwg/sriov-network-operator v1.2.0
	github.com/metal3-io/baremetal-operator/apis v0.5.1
	github.com/nmstate/kubernetes-nmstate/api v0.0.0-20231116153922-80c6e01df02e
	github.com/onsi/ginkgo/v2 v2.15.0
	github.com/openshift-kni/cluster-group-upgrades-operator v0.0.0-20240227195723-b6e045729e4d
	github.com/openshift-kni/k8sreporter v1.0.4
	github.com/openshift-kni/lifecycle-agent v0.0.0-20240514130907-854cbc8fe101
	github.com/openshift/api v3.9.1-0.20191111211345-a27ff30ebf09+incompatible
	github.com/openshift/client-go v0.0.1
	github.com/openshift/cluster-logging-operator v0.0.0-20240220162552-cbb65f2dca2b // release-5.8
	github.com/openshift/cluster-nfd-operator v0.0.0-20231206145954-f49a827bf617
	github.com/openshift/cluster-node-tuning-operator v0.0.0-20231225123609-e63d2c9626fe
	github.com/openshift/hive/apis v0.0.0-20220707210052-4804c09ccc5a
	github.com/openshift/local-storage-operator v0.0.0-20240308014313-cc4f213cd7c8 // release-4.15
	github.com/openshift/machine-config-operator v0.0.1-0.20230807154212-886c5c3fc7a9
	github.com/openshift/ptp-operator v0.0.0-20231220185604-29113b41981b
	github.com/operator-framework/api v0.22.0
	github.com/operator-framework/operator-lifecycle-manager v0.27.1-0.20240301195430-1d12f8f4de16
	github.com/rh-ecosystem-edge/kernel-module-management v0.0.0-20240214075243-67ea06a82ab8
	golang.org/x/exp v0.0.0-20231127185646-65229373498e
	golang.org/x/net v0.23.0
	gopkg.in/k8snetworkplumbingwg/multus-cni.v4 v4.0.2
	gopkg.in/yaml.v2 v2.4.0
	k8s.io/api v0.28.7
	k8s.io/apiextensions-apiserver v0.28.5
	k8s.io/apimachinery v0.29.0
	k8s.io/client-go v12.0.0+incompatible
	k8s.io/kubectl v0.28.5
	k8s.io/kubelet v0.27.4
	k8s.io/utils v0.0.0-20231127182322-b307cd553661
	maistra.io/api v0.0.0-20230704084350-dfc96815fb16
	open-cluster-management.io/governance-policy-propagator v0.12.0
	open-cluster-management.io/multicloud-operators-subscription v0.11.0
	sigs.k8s.io/controller-runtime v0.16.3
)

require (
	github.com/kelseyhightower/envconfig v1.4.0
	github.com/openshift/assisted-service/api v0.0.0
	github.com/openshift/assisted-service/models v0.0.0
	github.com/openshift/elasticsearch-operator v0.0.0-20220613183908-e1648e67c298
	github.com/red-hat-storage/ocs-operator v0.4.13
	github.com/stmcginnis/gofish v0.15.0
	github.com/stretchr/testify v1.9.0
	github.com/vmware-tanzu/velero v1.12.1
	golang.org/x/crypto v0.22.0
	open-cluster-management.io/api v0.12.0
)

require (
	github.com/Azure/go-ansiterm v0.0.0-20230124172434-306776ec8161 // indirect
	github.com/MakeNowJust/heredoc v1.0.0 // indirect
	github.com/Masterminds/goutils v1.1.1 // indirect
	github.com/Masterminds/semver/v3 v3.2.1 // indirect
	github.com/Masterminds/sprig/v3 v3.2.3 // indirect
	github.com/NVIDIA/k8s-kata-manager v0.0.0-20230620232711-08b57feb9b5a // indirect
	github.com/NVIDIA/k8s-operator-libs v0.0.0-20230811202718-cd051ba8bafe // indirect
	github.com/ajeddeloh/go-json v0.0.0-20200220154158-5ae607161559 // indirect
	github.com/antlr/antlr4/runtime/Go/antlr/v4 v4.0.0-20230305170008-8188dc5388df // indirect
	github.com/asaskevich/govalidator v0.0.0-20230301143203-a9d515a09cc2 // indirect
	github.com/aws/aws-sdk-go v1.48.12 // indirect
	github.com/beorn7/perks v1.0.1 // indirect
	github.com/blang/semver v3.5.1+incompatible // indirect
	github.com/blang/semver/v4 v4.0.0 // indirect
	github.com/cenkalti/backoff/v3 v3.2.2 // indirect
	github.com/cespare/xxhash/v2 v2.2.0 // indirect
	github.com/chai2010/gettext-go v1.0.2 // indirect
	github.com/clarketm/json v1.17.1 // indirect
	github.com/containernetworking/cni v1.1.2 // indirect
	github.com/coreos/fcct v0.5.0 // indirect
	github.com/coreos/go-json v0.0.0-20230131223807-18775e0fb4fb // indirect
	github.com/coreos/go-semver v0.3.1 // indirect
	github.com/coreos/go-systemd v0.0.0-20191104093116-d3cd4ed1dbcf // indirect
	github.com/coreos/go-systemd/v22 v22.5.0 // indirect
	github.com/coreos/ign-converter v0.0.0-20230417193809-cee89ea7d8ff // indirect
	github.com/coreos/ignition v0.35.0 // indirect
	github.com/coreos/ignition/v2 v2.15.0 // indirect
	github.com/coreos/vcontext v0.0.0-20230201181013-d72178a18687 // indirect
	github.com/davecgh/go-spew v1.1.2-0.20180830191138-d8f796af33cc // indirect
	github.com/distribution/reference v0.5.0 // indirect
	github.com/emicklei/go-restful/v3 v3.11.0 // indirect
	github.com/evanphx/json-patch v5.7.0+incompatible // indirect
	github.com/evanphx/json-patch/v5 v5.7.0 // indirect
	github.com/exponent-io/jsonpath v0.0.0-20210407135951-1de76d718b3f // indirect
	github.com/fsnotify/fsnotify v1.7.0 // indirect
	github.com/ghodss/yaml v1.0.1-0.20220118164431-d8423dcdf344 // indirect
	github.com/go-errors/errors v1.4.2 // indirect
	github.com/go-jose/go-jose/v3 v3.0.1 // indirect
	github.com/go-logr/logr v1.4.1 // indirect
	github.com/go-logr/zapr v1.3.0 // indirect
	github.com/go-openapi/analysis v0.21.4 // indirect
	github.com/go-openapi/errors v0.20.3 // indirect
	github.com/go-openapi/jsonpointer v0.20.0 // indirect
	github.com/go-openapi/jsonreference v0.20.2 // indirect
	github.com/go-openapi/loads v0.21.2 // indirect
	github.com/go-openapi/spec v0.20.7 // indirect
	github.com/go-openapi/strfmt v0.21.3 // indirect
	github.com/go-openapi/swag v0.22.4 // indirect
	github.com/go-openapi/validate v0.22.0 // indirect
	github.com/go-task/slim-sprig v0.0.0-20230315185526-52ccab3ef572 // indirect
	github.com/go-test/deep v1.1.0 // indirect
	github.com/gogo/protobuf v1.3.2 // indirect
	github.com/golang-collections/collections v0.0.0-20130729185459-604e922904d3 // indirect
	github.com/golang/groupcache v0.0.0-20210331224755-41bb18bfe9da // indirect
	github.com/golang/protobuf v1.5.3 // indirect
	github.com/google/btree v1.1.2 // indirect
	github.com/google/cel-go v0.16.1 // indirect
	github.com/google/gnostic-models v0.6.8 // indirect
	github.com/google/go-cmp v0.6.0 // indirect
	github.com/google/gofuzz v1.2.0 // indirect
	github.com/google/pprof v0.0.0-20230510103437-eeec1cb781c3 // indirect
	github.com/google/shlex v0.0.0-20191202100458-e7afc7fbc510 // indirect
	github.com/google/uuid v1.5.0 // indirect
	github.com/gregjones/httpcache v0.0.0-20190611155906-901d90724c79 // indirect
	github.com/h2non/filetype v1.1.3 // indirect
	github.com/h2non/go-is-svg v0.0.0-20160927212452-35e8c4b0612c // indirect
	github.com/hashicorp/errwrap v1.1.0 // indirect
	github.com/hashicorp/go-cleanhttp v0.5.2 // indirect
	github.com/hashicorp/go-multierror v1.1.1 // indirect
	github.com/hashicorp/go-retryablehttp v0.7.5 // indirect
	github.com/hashicorp/go-rootcerts v1.0.2 // indirect
	github.com/hashicorp/go-secure-stdlib/parseutil v0.1.8 // indirect
	github.com/hashicorp/go-secure-stdlib/strutil v0.1.2 // indirect
	github.com/hashicorp/go-sockaddr v1.0.6 // indirect
	github.com/hashicorp/hcl v1.0.1-vault-5 // indirect
	github.com/hashicorp/vault/api v1.10.0 // indirect
	github.com/hashicorp/vault/api/auth/approle v0.5.0 // indirect
	github.com/hashicorp/vault/api/auth/kubernetes v0.5.0 // indirect
	github.com/huandu/xstrings v1.4.0 // indirect
	github.com/imdario/mergo v0.3.16 // indirect
	github.com/inconshreveable/mousetrap v1.1.0 // indirect
	github.com/jinzhu/inflection v1.0.0 // indirect
	github.com/jinzhu/now v1.1.4 // indirect
	github.com/josharian/intern v1.0.0 // indirect
	github.com/json-iterator/go v1.1.12 // indirect
	github.com/kube-object-storage/lib-bucket-provisioner v0.0.0-20221122204822-d1a8c34382f1 // indirect
	github.com/libopenstorage/secrets v0.0.0-20231011182615-5f4b25ceede1 // indirect
	github.com/liggitt/tabwriter v0.0.0-20181228230101-89fcab3d43de // indirect
	github.com/mailru/easyjson v0.7.7 // indirect
	github.com/matttproud/golang_protobuf_extensions/v2 v2.0.0 // indirect
	github.com/metal3-io/baremetal-operator/pkg/hardwareutils v0.4.0 // indirect
	github.com/mitchellh/copystructure v1.2.0 // indirect
	github.com/mitchellh/go-homedir v1.1.0 // indirect
	github.com/mitchellh/go-wordwrap v1.0.1 // indirect
	github.com/mitchellh/mapstructure v1.5.0 // indirect
	github.com/mitchellh/reflectwalk v1.0.2 // indirect
	github.com/moby/spdystream v0.2.0 // indirect
	github.com/moby/term v0.5.0 // indirect
	github.com/modern-go/concurrent v0.0.0-20180306012644-bacd9c7ef1dd // indirect
	github.com/modern-go/reflect2 v1.0.2 // indirect
	github.com/monochromegane/go-gitignore v0.0.0-20200626010858-205db1a8cc00 // indirect
	github.com/munnerz/goautoneg v0.0.0-20191010083416-a7dc8b61c822 // indirect
	github.com/noobaa/noobaa-operator/v5 v5.0.0-20231213124549-5d7b0417716d // indirect
	github.com/oklog/ulid v1.3.1 // indirect
	github.com/onsi/gomega v1.31.1 // indirect
	github.com/openshift/assisted-service v1.0.10-0.20230830164851-6573b5d7021d // indirect
	github.com/openshift/custom-resource-status v1.1.3-0.20220503160415-f2fdb4999d87 // indirect
	github.com/openshift/library-go v0.0.0-20231027143522-b8cd45d2d2c8 // indirect
	github.com/operator-framework/operator-registry v1.35.0 // indirect
	github.com/peterbourgon/diskv v2.0.1+incompatible // indirect
	github.com/pkg/errors v0.9.1 // indirect
	github.com/pmezard/go-difflib v1.0.1-0.20181226105442-5d4384ee4fb2 // indirect
	github.com/prometheus-operator/prometheus-operator/pkg/apis/monitoring v0.70.0 // indirect
	github.com/prometheus/client_golang v1.18.0 // indirect
	github.com/prometheus/client_model v0.5.0 // indirect
	github.com/prometheus/common v0.45.0 // indirect
	github.com/prometheus/procfs v0.12.0 // indirect
	github.com/robfig/cron v1.2.0 // indirect
	github.com/rook/rook/pkg/apis v0.0.0-20231215165123-32de0fb5f69b // indirect
	github.com/russross/blackfriday/v2 v2.1.0 // indirect
	github.com/ryanuber/go-glob v1.0.0 // indirect
	github.com/shopspring/decimal v1.3.1 // indirect
	github.com/sirupsen/logrus v1.9.3 // indirect
	github.com/spf13/cast v1.5.1 // indirect
	github.com/spf13/cobra v1.8.0 // indirect
	github.com/spf13/pflag v1.0.6-0.20210604193023-d5e0c0615ace // indirect
	github.com/stoewer/go-strcase v1.2.0 // indirect
	github.com/thoas/go-funk v0.9.2 // indirect
	github.com/tidwall/pretty v1.2.0 // indirect
	github.com/vincent-petithory/dataurl v1.0.0 // indirect
	github.com/xlab/treeprint v1.2.0 // indirect
	go.mongodb.org/mongo-driver v1.11.1 // indirect
	go.starlark.net v0.0.0-20230525235612-a134d8f9ddca // indirect
	go4.org v0.0.0-20200104003542-c7e774b10ea0 // indirect
<<<<<<< HEAD
=======
	golang.org/x/crypto v0.23.0 // indirect
>>>>>>> 43331304
	golang.org/x/mod v0.15.0 // indirect
	golang.org/x/oauth2 v0.15.0 // indirect
	golang.org/x/sync v0.7.0 // indirect
	golang.org/x/sys v0.20.0 // indirect
	golang.org/x/term v0.20.0 // indirect
	golang.org/x/text v0.15.0 // indirect
	golang.org/x/time v0.5.0 // indirect
	golang.org/x/tools v0.16.1 // indirect
	gomodules.xyz/jsonpatch/v2 v2.4.0 // indirect
	google.golang.org/appengine v1.6.8 // indirect
	google.golang.org/genproto/googleapis/api v0.0.0-20231120223509-83a465c0220f // indirect
	google.golang.org/genproto/googleapis/rpc v0.0.0-20231212172506-995d672761c0 // indirect
	google.golang.org/grpc v1.60.1 // indirect
	google.golang.org/protobuf v1.33.0 // indirect
	gopkg.in/inf.v0 v0.9.1 // indirect
	gopkg.in/natefinch/lumberjack.v2 v2.2.1 // indirect
	gopkg.in/yaml.v3 v3.0.1 // indirect
	gorm.io/gorm v1.24.5 // indirect
	k8s.io/apiserver v0.28.7 // indirect
	k8s.io/cli-runtime v0.28.7 // indirect
	k8s.io/component-base v0.28.7 // indirect
	k8s.io/klog v1.0.0 // indirect
	k8s.io/klog/v2 v2.120.1 // indirect
	k8s.io/kube-aggregator v0.28.5 // indirect
	k8s.io/kube-openapi v0.0.0-20231129212854-f0671cc7e66a // indirect
	sigs.k8s.io/container-object-storage-interface-api v0.1.0 // indirect
	sigs.k8s.io/json v0.0.0-20221116044647-bc3834ca7abd // indirect
	sigs.k8s.io/kube-storage-version-migrator v0.0.6-0.20230721195810-5c8923c5ff96 // indirect
	sigs.k8s.io/kustomize/api v0.13.5-0.20230601165947-6ce0bf390ce3 // indirect
	sigs.k8s.io/kustomize/kyaml v0.14.3-0.20230601165947-6ce0bf390ce3 // indirect
	sigs.k8s.io/structured-merge-diff/v4 v4.4.1 // indirect
	sigs.k8s.io/yaml v1.4.0 // indirect
)

replace (
	github.com/k8snetworkplumbingwg/sriov-network-operator => github.com/openshift/sriov-network-operator v0.0.0-20240326091723-e9e3a8f7b2e0 // release-4.16
	github.com/openshift/api => github.com/openshift/api v0.0.0-20240228005710-4511c790cc60 // release-4.15
	github.com/openshift/assisted-service/api => github.com/openshift/assisted-service/api v0.0.0-20240222220008-d60e80f8658c // release-4.15
	github.com/openshift/assisted-service/models => github.com/openshift/assisted-service/models v0.0.0-20240222220008-d60e80f8658c // release-4.15
	github.com/openshift/client-go => github.com/openshift/client-go v0.0.1
	github.com/portworx/sched-ops => github.com/portworx/sched-ops v0.20.4-openstorage-rc3
	github.com/vmware-tanzu/velero => github.com/openshift/velero v0.10.2-0.20240320163538-8c404681b283
	k8s.io/api => k8s.io/api v0.28.7
	k8s.io/apiextensions-apiserver => k8s.io/apiextensions-apiserver v0.28.7
	k8s.io/apimachinery => k8s.io/apimachinery v0.28.7
	k8s.io/apiserver => k8s.io/apiserver v0.28.7
	k8s.io/cli-runtime => k8s.io/cli-runtime v0.28.7
	k8s.io/client-go => k8s.io/client-go v0.28.7
	k8s.io/cloud-provider => k8s.io/cloud-provider v0.28.7
	k8s.io/cluster-bootstrap => k8s.io/cluster-bootstrap v0.28.7
	k8s.io/code-generator => k8s.io/code-generator v0.28.7
	k8s.io/component-base => k8s.io/component-base v0.28.7
	k8s.io/component-helpers => k8s.io/component-helpers v0.28.7
	k8s.io/controller-manager => k8s.io/controller-manager v0.28.7
	k8s.io/cri-api => k8s.io/cri-api v0.28.7
	k8s.io/csi-translation-lib => k8s.io/csi-translation-lib v0.28.7
	k8s.io/kube-aggregator => k8s.io/kube-aggregator v0.28.7
	k8s.io/kube-controller-manager => k8s.io/kube-controller-manager v0.28.7
	k8s.io/kube-proxy => k8s.io/kube-proxy v0.28.7
	k8s.io/kube-scheduler => k8s.io/kube-scheduler v0.28.7
	k8s.io/kubectl => k8s.io/kubectl v0.28.7
	k8s.io/kubernetes => k8s.io/kubernetes v1.28.7
	k8s.io/legacy-cloud-providers => k8s.io/legacy-cloud-providers v0.28.7
	k8s.io/metrics => k8s.io/metrics v0.28.7
	k8s.io/mount-utils => k8s.io/mount-utils v0.28.7
	k8s.io/pod-security-admission => k8s.io/pod-security-admission v0.28.7
	k8s.io/sample-apiserver => k8s.io/sample-apiserver v0.28.7
	sigs.k8s.io/controller-runtime => sigs.k8s.io/controller-runtime v0.16.3
)

exclude github.com/kubernetes-incubator/external-storage v0.20.4-openstorage-rc2<|MERGE_RESOLUTION|>--- conflicted
+++ resolved
@@ -54,7 +54,7 @@
 	github.com/stmcginnis/gofish v0.15.0
 	github.com/stretchr/testify v1.9.0
 	github.com/vmware-tanzu/velero v1.12.1
-	golang.org/x/crypto v0.22.0
+	golang.org/x/crypto v0.23.0
 	open-cluster-management.io/api v0.12.0
 )
 
@@ -193,10 +193,6 @@
 	go.mongodb.org/mongo-driver v1.11.1 // indirect
 	go.starlark.net v0.0.0-20230525235612-a134d8f9ddca // indirect
 	go4.org v0.0.0-20200104003542-c7e774b10ea0 // indirect
-<<<<<<< HEAD
-=======
-	golang.org/x/crypto v0.23.0 // indirect
->>>>>>> 43331304
 	golang.org/x/mod v0.15.0 // indirect
 	golang.org/x/oauth2 v0.15.0 // indirect
 	golang.org/x/sync v0.7.0 // indirect
